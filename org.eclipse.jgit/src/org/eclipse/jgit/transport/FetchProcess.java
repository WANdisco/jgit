--- conflicted
+++ resolved
@@ -240,9 +240,6 @@
 		}
 	}
 
-<<<<<<< HEAD
-	private void fetchObjects(ProgressMonitor monitor)
-=======
 	private void addUpdateBatchCommands(FetchResult result,
 			BatchRefUpdate batch) throws TransportException {
 		Map<String, ObjectId> refs = new HashMap<>();
@@ -260,8 +257,7 @@
 		}
 	}
 
-	private void fetchObjects(final ProgressMonitor monitor)
->>>>>>> 2dfc9ed6
+	private void fetchObjects(ProgressMonitor monitor)
 			throws TransportException {
 		try {
 			conn.setPackLockMessage("jgit fetch " + transport.uri); //$NON-NLS-1$
@@ -501,19 +497,15 @@
 
 	private void deleteStaleTrackingRefs(FetchResult result,
 			BatchRefUpdate batch) throws IOException {
-<<<<<<< HEAD
+		Set<Ref> processed = new HashSet<>();
 		for (Ref ref : localRefs().values()) {
 			if (ref.isSymbolic()) {
 				continue;
 			}
-=======
-		final Set<Ref> processed = new HashSet<>();
-		for (final Ref ref : localRefs().values()) {
->>>>>>> 2dfc9ed6
-			final String refname = ref.getName();
+			String refname = ref.getName();
 			for (RefSpec spec : toFetch) {
 				if (spec.matchDestination(refname)) {
-					final RefSpec s = spec.expandFromDestination(refname);
+					RefSpec s = spec.expandFromDestination(refname);
 					if (result.getAdvertisedRef(s.getSource()) == null
 							&& processed.add(ref)) {
 						deleteTrackingRef(result, batch, s, ref);
