/*
 * Copyright (C) 2008-2009, Google Inc.
 * Copyright (C) 2007, Robin Rosenberg <robin.rosenberg@dewire.com>
 * Copyright (C) 2006-2008, Shawn O. Pearce <spearce@spearce.org>
 * and other copyright owners as documented in the project's IP log.
 *
 * This program and the accompanying materials are made available
 * under the terms of the Eclipse Distribution License v1.0 which
 * accompanies this distribution, is reproduced below, and is
 * available at http://www.eclipse.org/org/documents/edl-v10.php
 *
 * All rights reserved.
 *
 * Redistribution and use in source and binary forms, with or
 * without modification, are permitted provided that the following
 * conditions are met:
 *
 * - Redistributions of source code must retain the above copyright
 *   notice, this list of conditions and the following disclaimer.
 *
 * - Redistributions in binary form must reproduce the above
 *   copyright notice, this list of conditions and the following
 *   disclaimer in the documentation and/or other materials provided
 *   with the distribution.
 *
 * - Neither the name of the Eclipse Foundation, Inc. nor the
 *   names of its contributors may be used to endorse or promote
 *   products derived from this software without specific prior
 *   written permission.
 *
 * THIS SOFTWARE IS PROVIDED BY THE COPYRIGHT HOLDERS AND
 * CONTRIBUTORS "AS IS" AND ANY EXPRESS OR IMPLIED WARRANTIES,
 * INCLUDING, BUT NOT LIMITED TO, THE IMPLIED WARRANTIES
 * OF MERCHANTABILITY AND FITNESS FOR A PARTICULAR PURPOSE
 * ARE DISCLAIMED. IN NO EVENT SHALL THE COPYRIGHT OWNER OR
 * CONTRIBUTORS BE LIABLE FOR ANY DIRECT, INDIRECT, INCIDENTAL,
 * SPECIAL, EXEMPLARY, OR CONSEQUENTIAL DAMAGES (INCLUDING, BUT
 * NOT LIMITED TO, PROCUREMENT OF SUBSTITUTE GOODS OR SERVICES;
 * LOSS OF USE, DATA, OR PROFITS; OR BUSINESS INTERRUPTION) HOWEVER
 * CAUSED AND ON ANY THEORY OF LIABILITY, WHETHER IN CONTRACT,
 * STRICT LIABILITY, OR TORT (INCLUDING NEGLIGENCE OR OTHERWISE)
 * ARISING IN ANY WAY OUT OF THE USE OF THIS SOFTWARE, EVEN IF
 * ADVISED OF THE POSSIBILITY OF SUCH DAMAGE.
 */

package org.eclipse.jgit.internal.storage.file;

import static org.eclipse.jgit.internal.storage.pack.PackExt.BITMAP_INDEX;
import static org.eclipse.jgit.internal.storage.pack.PackExt.INDEX;
import static org.eclipse.jgit.internal.storage.pack.PackExt.KEEP;

import java.io.EOFException;
import java.io.File;
import java.io.FileNotFoundException;
import java.io.IOException;
import java.io.InterruptedIOException;
import java.io.RandomAccessFile;
import java.nio.MappedByteBuffer;
import java.nio.channels.FileChannel.MapMode;
import java.nio.file.AccessDeniedException;
import java.nio.file.NoSuchFileException;
import java.text.MessageFormat;
import java.time.Instant;
import java.util.Arrays;
import java.util.Collections;
import java.util.Comparator;
import java.util.Iterator;
import java.util.Set;
import java.util.concurrent.atomic.AtomicInteger;
import java.util.zip.CRC32;
import java.util.zip.DataFormatException;
import java.util.zip.Inflater;

import org.eclipse.jgit.errors.CorruptObjectException;
import org.eclipse.jgit.errors.LargeObjectException;
import org.eclipse.jgit.errors.MissingObjectException;
import org.eclipse.jgit.errors.NoPackSignatureException;
import org.eclipse.jgit.errors.PackInvalidException;
import org.eclipse.jgit.errors.PackMismatchException;
import org.eclipse.jgit.errors.StoredObjectRepresentationNotAvailableException;
import org.eclipse.jgit.errors.UnpackException;
import org.eclipse.jgit.errors.UnsupportedPackIndexVersionException;
import org.eclipse.jgit.errors.UnsupportedPackVersionException;
import org.eclipse.jgit.internal.JGitText;
import org.eclipse.jgit.internal.storage.pack.BinaryDelta;
import org.eclipse.jgit.internal.storage.pack.ObjectToPack;
import org.eclipse.jgit.internal.storage.pack.PackExt;
import org.eclipse.jgit.internal.storage.pack.PackOutputStream;
import org.eclipse.jgit.lib.AbbreviatedObjectId;
import org.eclipse.jgit.lib.AnyObjectId;
import org.eclipse.jgit.lib.Constants;
import org.eclipse.jgit.lib.ObjectId;
import org.eclipse.jgit.lib.ObjectLoader;
import org.eclipse.jgit.util.LongList;
import org.eclipse.jgit.util.NB;
import org.eclipse.jgit.util.RawParseUtils;
import org.slf4j.Logger;
import org.slf4j.LoggerFactory;

/**
 * A Git version 2 pack file representation. A pack file contains Git objects in
 * delta packed format yielding high compression of lots of object where some
 * objects are similar.
 */
public class PackFile implements Iterable<PackIndex.MutableEntry> {
	private final static Logger LOG = LoggerFactory.getLogger(PackFile.class);
	/** Sorts PackFiles to be most recently created to least recently created. */
<<<<<<< HEAD
	public static final Comparator<PackFile> SORT = (PackFile a,
			PackFile b) -> b.packLastModified - a.packLastModified;
=======
	public static final Comparator<PackFile> SORT = new Comparator<PackFile>() {
		@Override
		public int compare(PackFile a, PackFile b) {
			return b.packLastModified.compareTo(a.packLastModified);
		}
	};
>>>>>>> 71855551

	private final File packFile;

	private final int extensions;

	private File keepFile;

	private volatile String packName;

	final int hash;

	private RandomAccessFile fd;

	/** Serializes reads performed against {@link #fd}. */
	private final Object readLock = new Object();

	long length;

	private int activeWindows;

	private int activeCopyRawData;

	Instant packLastModified;

	private PackFileSnapshot fileSnapshot;

	private volatile boolean invalid;

	private volatile Exception invalidatingCause;

	private boolean invalidBitmap;

	private AtomicInteger transientErrorCount = new AtomicInteger();

	private byte[] packChecksum;

	private volatile PackIndex loadedIdx;

	private PackReverseIndex reverseIdx;

	private PackBitmapIndex bitmapIdx;

	/**
	 * Objects we have tried to read, and discovered to be corrupt.
	 * <p>
	 * The list is allocated after the first corruption is found, and filled in
	 * as more entries are discovered. Typically this list is never used, as
	 * pack files do not usually contain corrupt objects.
	 */
	private volatile LongList corruptObjects;

	/**
	 * Construct a reader for an existing, pre-indexed packfile.
	 *
	 * @param packFile
	 *            path of the <code>.pack</code> file holding the data.
	 * @param extensions
	 *            additional pack file extensions with the same base as the pack
	 */
	public PackFile(File packFile, int extensions) {
		this.packFile = packFile;
		this.fileSnapshot = PackFileSnapshot.save(packFile);
		this.packLastModified = fileSnapshot.lastModifiedInstant();
		this.extensions = extensions;

		// Multiply by 31 here so we can more directly combine with another
		// value in WindowCache.hash(), without doing the multiply there.
		//
		hash = System.identityHashCode(this) * 31;
		length = Long.MAX_VALUE;
	}

	private PackIndex idx() throws IOException {
		PackIndex idx = loadedIdx;
		if (idx == null) {
			synchronized (this) {
				idx = loadedIdx;
				if (idx == null) {
					if (invalid) {
						throw new PackInvalidException(packFile, invalidatingCause);
					}
					try {
						long start = System.currentTimeMillis();
						idx = PackIndex.open(extFile(INDEX));
						if (LOG.isDebugEnabled()) {
							LOG.debug(String.format(
									"Opening pack index %s, size %.3f MB took %d ms", //$NON-NLS-1$
									extFile(INDEX).getAbsolutePath(),
									Float.valueOf(extFile(INDEX).length()
											/ (1024f * 1024)),
									Long.valueOf(System.currentTimeMillis()
											- start)));
						}

						if (packChecksum == null) {
							packChecksum = idx.packChecksum;
							fileSnapshot.setChecksum(
									ObjectId.fromRaw(packChecksum));
						} else if (!Arrays.equals(packChecksum,
								idx.packChecksum)) {
							throw new PackMismatchException(MessageFormat
									.format(JGitText.get().packChecksumMismatch,
											packFile.getPath(),
											ObjectId.fromRaw(packChecksum)
													.name(),
											ObjectId.fromRaw(idx.packChecksum)
													.name()));
						}
						loadedIdx = idx;
					} catch (InterruptedIOException e) {
						// don't invalidate the pack, we are interrupted from
						// another thread
						throw e;
					} catch (IOException e) {
						invalid = true;
						invalidatingCause = e;
						throw e;
					}
				}
			}
		}
		return idx;
	}
	/**
	 * Get the File object which locates this pack on disk.
	 *
	 * @return the File object which locates this pack on disk.
	 */
	public File getPackFile() {
		return packFile;
	}

	/**
	 * Get the index for this pack file.
	 *
	 * @return the index for this pack file.
	 * @throws java.io.IOException
	 */
	public PackIndex getIndex() throws IOException {
		return idx();
	}

	/**
	 * Get name extracted from {@code pack-*.pack} pattern.
	 *
	 * @return name extracted from {@code pack-*.pack} pattern.
	 */
	public String getPackName() {
		String name = packName;
		if (name == null) {
			name = getPackFile().getName();
			if (name.startsWith("pack-")) //$NON-NLS-1$
				name = name.substring("pack-".length()); //$NON-NLS-1$
			if (name.endsWith(".pack")) //$NON-NLS-1$
				name = name.substring(0, name.length() - ".pack".length()); //$NON-NLS-1$
			packName = name;
		}
		return name;
	}

	/**
	 * Determine if an object is contained within the pack file.
	 * <p>
	 * For performance reasons only the index file is searched; the main pack
	 * content is ignored entirely.
	 * </p>
	 *
	 * @param id
	 *            the object to look for. Must not be null.
	 * @return true if the object is in this pack; false otherwise.
	 * @throws java.io.IOException
	 *             the index file cannot be loaded into memory.
	 */
	public boolean hasObject(AnyObjectId id) throws IOException {
		final long offset = idx().findOffset(id);
		return 0 < offset && !isCorrupt(offset);
	}

	/**
	 * Determines whether a .keep file exists for this pack file.
	 *
	 * @return true if a .keep file exist.
	 */
	public boolean shouldBeKept() {
		if (keepFile == null)
			keepFile = extFile(KEEP);
		return keepFile.exists();
	}

	/**
	 * Get an object from this pack.
	 *
	 * @param curs
	 *            temporary working space associated with the calling thread.
	 * @param id
	 *            the object to obtain from the pack. Must not be null.
	 * @return the object loader for the requested object if it is contained in
	 *         this pack; null if the object was not found.
	 * @throws IOException
	 *             the pack file or the index could not be read.
	 */
	ObjectLoader get(WindowCursor curs, AnyObjectId id)
			throws IOException {
		final long offset = idx().findOffset(id);
		return 0 < offset && !isCorrupt(offset) ? load(curs, offset) : null;
	}

	void resolve(Set<ObjectId> matches, AbbreviatedObjectId id, int matchLimit)
			throws IOException {
		idx().resolve(matches, id, matchLimit);
	}

	/**
	 * Close the resources utilized by this repository
	 */
	public void close() {
		WindowCache.purge(this);
		synchronized (this) {
			loadedIdx = null;
			reverseIdx = null;
		}
	}

	/**
	 * {@inheritDoc}
	 * <p>
	 * Provide iterator over entries in associated pack index, that should also
	 * exist in this pack file. Objects returned by such iterator are mutable
	 * during iteration.
	 * <p>
	 * Iterator returns objects in SHA-1 lexicographical order.
	 * </p>
	 *
	 * @see PackIndex#iterator()
	 */
	@Override
	public Iterator<PackIndex.MutableEntry> iterator() {
		try {
			return idx().iterator();
		} catch (IOException e) {
			return Collections.<PackIndex.MutableEntry> emptyList().iterator();
		}
	}

	/**
	 * Obtain the total number of objects available in this pack. This method
	 * relies on pack index, giving number of effectively available objects.
	 *
	 * @return number of objects in index of this pack, likewise in this pack
	 * @throws IOException
	 *             the index file cannot be loaded into memory.
	 */
	long getObjectCount() throws IOException {
		return idx().getObjectCount();
	}

	/**
	 * Search for object id with the specified start offset in associated pack
	 * (reverse) index.
	 *
	 * @param offset
	 *            start offset of object to find
	 * @return object id for this offset, or null if no object was found
	 * @throws IOException
	 *             the index file cannot be loaded into memory.
	 */
	ObjectId findObjectForOffset(long offset) throws IOException {
		return getReverseIdx().findObject(offset);
	}

	/**
	 * Return the @{@link FileSnapshot} associated to the underlying packfile
	 * that has been used when the object was created.
	 *
	 * @return the packfile @{@link FileSnapshot} that the object is loaded from.
	 */
	PackFileSnapshot getFileSnapshot() {
		return fileSnapshot;
	}

	AnyObjectId getPackChecksum() {
		return ObjectId.fromRaw(packChecksum);
	}

	private final byte[] decompress(final long position, final int sz,
			final WindowCursor curs) throws IOException, DataFormatException {
		byte[] dstbuf;
		try {
			dstbuf = new byte[sz];
		} catch (OutOfMemoryError noMemory) {
			// The size may be larger than our heap allows, return null to
			// let the caller know allocation isn't possible and it should
			// use the large object streaming approach instead.
			//
			// For example, this can occur when sz is 640 MB, and JRE
			// maximum heap size is only 256 MB. Even if the JRE has
			// 200 MB free, it cannot allocate a 640 MB byte array.
			return null;
		}

		if (curs.inflate(this, position, dstbuf, false) != sz)
			throw new EOFException(MessageFormat.format(
					JGitText.get().shortCompressedStreamAt,
					Long.valueOf(position)));
		return dstbuf;
	}

	void copyPackAsIs(PackOutputStream out, WindowCursor curs)
			throws IOException {
		// Pin the first window, this ensures the length is accurate.
		curs.pin(this, 0);
		curs.copyPackAsIs(this, length, out);
	}

	final void copyAsIs(PackOutputStream out, LocalObjectToPack src,
			boolean validate, WindowCursor curs) throws IOException,
			StoredObjectRepresentationNotAvailableException {
		beginCopyAsIs(src);
		try {
			copyAsIs2(out, src, validate, curs);
		} finally {
			endCopyAsIs();
		}
	}

	private void copyAsIs2(PackOutputStream out, LocalObjectToPack src,
			boolean validate, WindowCursor curs) throws IOException,
			StoredObjectRepresentationNotAvailableException {
		final CRC32 crc1 = validate ? new CRC32() : null;
		final CRC32 crc2 = validate ? new CRC32() : null;
		final byte[] buf = out.getCopyBuffer();

		// Rip apart the header so we can discover the size.
		//
		readFully(src.offset, buf, 0, 20, curs);
		int c = buf[0] & 0xff;
		final int typeCode = (c >> 4) & 7;
		long inflatedLength = c & 15;
		int shift = 4;
		int headerCnt = 1;
		while ((c & 0x80) != 0) {
			c = buf[headerCnt++] & 0xff;
			inflatedLength += ((long) (c & 0x7f)) << shift;
			shift += 7;
		}

		if (typeCode == Constants.OBJ_OFS_DELTA) {
			do {
				c = buf[headerCnt++] & 0xff;
			} while ((c & 128) != 0);
			if (validate) {
				assert(crc1 != null && crc2 != null);
				crc1.update(buf, 0, headerCnt);
				crc2.update(buf, 0, headerCnt);
			}
		} else if (typeCode == Constants.OBJ_REF_DELTA) {
			if (validate) {
				assert(crc1 != null && crc2 != null);
				crc1.update(buf, 0, headerCnt);
				crc2.update(buf, 0, headerCnt);
			}

			readFully(src.offset + headerCnt, buf, 0, 20, curs);
			if (validate) {
				assert(crc1 != null && crc2 != null);
				crc1.update(buf, 0, 20);
				crc2.update(buf, 0, 20);
			}
			headerCnt += 20;
		} else if (validate) {
			assert(crc1 != null && crc2 != null);
			crc1.update(buf, 0, headerCnt);
			crc2.update(buf, 0, headerCnt);
		}

		final long dataOffset = src.offset + headerCnt;
		final long dataLength = src.length;
		final long expectedCRC;
		final ByteArrayWindow quickCopy;

		// Verify the object isn't corrupt before sending. If it is,
		// we report it missing instead.
		//
		try {
			quickCopy = curs.quickCopy(this, dataOffset, dataLength);

			if (validate && idx().hasCRC32Support()) {
				assert(crc1 != null);
				// Index has the CRC32 code cached, validate the object.
				//
				expectedCRC = idx().findCRC32(src);
				if (quickCopy != null) {
					quickCopy.crc32(crc1, dataOffset, (int) dataLength);
				} else {
					long pos = dataOffset;
					long cnt = dataLength;
					while (cnt > 0) {
						final int n = (int) Math.min(cnt, buf.length);
						readFully(pos, buf, 0, n, curs);
						crc1.update(buf, 0, n);
						pos += n;
						cnt -= n;
					}
				}
				if (crc1.getValue() != expectedCRC) {
					setCorrupt(src.offset);
					throw new CorruptObjectException(MessageFormat.format(
							JGitText.get().objectAtHasBadZlibStream,
							Long.valueOf(src.offset), getPackFile()));
				}
			} else if (validate) {
				// We don't have a CRC32 code in the index, so compute it
				// now while inflating the raw data to get zlib to tell us
				// whether or not the data is safe.
				//
				Inflater inf = curs.inflater();
				byte[] tmp = new byte[1024];
				if (quickCopy != null) {
					quickCopy.check(inf, tmp, dataOffset, (int) dataLength);
				} else {
					assert(crc1 != null);
					long pos = dataOffset;
					long cnt = dataLength;
					while (cnt > 0) {
						final int n = (int) Math.min(cnt, buf.length);
						readFully(pos, buf, 0, n, curs);
						crc1.update(buf, 0, n);
						inf.setInput(buf, 0, n);
						while (inf.inflate(tmp, 0, tmp.length) > 0)
							continue;
						pos += n;
						cnt -= n;
					}
				}
				if (!inf.finished() || inf.getBytesRead() != dataLength) {
					setCorrupt(src.offset);
					throw new EOFException(MessageFormat.format(
							JGitText.get().shortCompressedStreamAt,
							Long.valueOf(src.offset)));
				}
				assert(crc1 != null);
				expectedCRC = crc1.getValue();
			} else {
				expectedCRC = -1;
			}
		} catch (DataFormatException dataFormat) {
			setCorrupt(src.offset);

			CorruptObjectException corruptObject = new CorruptObjectException(
					MessageFormat.format(
							JGitText.get().objectAtHasBadZlibStream,
							Long.valueOf(src.offset), getPackFile()),
					dataFormat);

			throw new StoredObjectRepresentationNotAvailableException(src,
					corruptObject);

		} catch (IOException ioError) {
			throw new StoredObjectRepresentationNotAvailableException(src,
					ioError);
		}

		if (quickCopy != null) {
			// The entire object fits into a single byte array window slice,
			// and we have it pinned.  Write this out without copying.
			//
			out.writeHeader(src, inflatedLength);
			quickCopy.write(out, dataOffset, (int) dataLength);

		} else if (dataLength <= buf.length) {
			// Tiny optimization: Lots of objects are very small deltas or
			// deflated commits that are likely to fit in the copy buffer.
			//
			if (!validate) {
				long pos = dataOffset;
				long cnt = dataLength;
				while (cnt > 0) {
					final int n = (int) Math.min(cnt, buf.length);
					readFully(pos, buf, 0, n, curs);
					pos += n;
					cnt -= n;
				}
			}
			out.writeHeader(src, inflatedLength);
			out.write(buf, 0, (int) dataLength);
		} else {
			// Now we are committed to sending the object. As we spool it out,
			// check its CRC32 code to make sure there wasn't corruption between
			// the verification we did above, and us actually outputting it.
			//
			out.writeHeader(src, inflatedLength);
			long pos = dataOffset;
			long cnt = dataLength;
			while (cnt > 0) {
				final int n = (int) Math.min(cnt, buf.length);
				readFully(pos, buf, 0, n, curs);
				if (validate) {
					assert(crc2 != null);
					crc2.update(buf, 0, n);
				}
				out.write(buf, 0, n);
				pos += n;
				cnt -= n;
			}
			if (validate) {
				assert(crc2 != null);
				if (crc2.getValue() != expectedCRC) {
					throw new CorruptObjectException(MessageFormat.format(
							JGitText.get().objectAtHasBadZlibStream,
							Long.valueOf(src.offset), getPackFile()));
				}
			}
		}
	}

	boolean invalid() {
		return invalid;
	}

	void setInvalid() {
		invalid = true;
	}

	int incrementTransientErrorCount() {
		return transientErrorCount.incrementAndGet();
	}

	void resetTransientErrorCount() {
		transientErrorCount.set(0);
	}

	private void readFully(final long position, final byte[] dstbuf,
			int dstoff, final int cnt, final WindowCursor curs)
			throws IOException {
		if (curs.copy(this, position, dstbuf, dstoff, cnt) != cnt)
			throw new EOFException();
	}

	private synchronized void beginCopyAsIs(ObjectToPack otp)
			throws StoredObjectRepresentationNotAvailableException {
		if (++activeCopyRawData == 1 && activeWindows == 0) {
			try {
				doOpen();
			} catch (IOException thisPackNotValid) {
				throw new StoredObjectRepresentationNotAvailableException(otp,
						thisPackNotValid);
			}
		}
	}

	private synchronized void endCopyAsIs() {
		if (--activeCopyRawData == 0 && activeWindows == 0)
			doClose();
	}

	synchronized boolean beginWindowCache() throws IOException {
		if (++activeWindows == 1) {
			if (activeCopyRawData == 0)
				doOpen();
			return true;
		}
		return false;
	}

	synchronized boolean endWindowCache() {
		final boolean r = --activeWindows == 0;
		if (r && activeCopyRawData == 0)
			doClose();
		return r;
	}

	private void doOpen() throws IOException {
		if (invalid) {
			throw new PackInvalidException(packFile, invalidatingCause);
		}
		try {
			synchronized (readLock) {
				fd = new RandomAccessFile(packFile, "r"); //$NON-NLS-1$
				length = fd.length();
				onOpenPack();
			}
		} catch (InterruptedIOException e) {
			// don't invalidate the pack, we are interrupted from another thread
			openFail(false, e);
			throw e;
		} catch (FileNotFoundException fn) {
			// don't invalidate the pack if opening an existing file failed
			// since it may be related to a temporary lack of resources (e.g.
			// max open files)
			openFail(!packFile.exists(), fn);
			throw fn;
		} catch (EOFException | AccessDeniedException | NoSuchFileException
				| CorruptObjectException | NoPackSignatureException
				| PackMismatchException | UnpackException
				| UnsupportedPackIndexVersionException
				| UnsupportedPackVersionException pe) {
			// exceptions signaling permanent problems with a pack
			openFail(true, pe);
			throw pe;
		} catch (IOException | RuntimeException ge) {
			// generic exceptions could be transient so we should not mark the
			// pack invalid to avoid false MissingObjectExceptions
			openFail(false, ge);
			throw ge;
		}
	}

	private void openFail(boolean invalidate, Exception cause) {
		activeWindows = 0;
		activeCopyRawData = 0;
		invalid = invalidate;
		invalidatingCause = cause;
		doClose();
	}

	private void doClose() {
		synchronized (readLock) {
			if (fd != null) {
				try {
					fd.close();
				} catch (IOException err) {
					// Ignore a close event. We had it open only for reading.
					// There should not be errors related to network buffers
					// not flushed, etc.
				}
				fd = null;
			}
		}
	}

	ByteArrayWindow read(long pos, int size) throws IOException {
		synchronized (readLock) {
			if (invalid || fd == null) {
				// Due to concurrency between a read and another packfile invalidation thread
				// one thread could come up to this point and then fail with NPE.
				// Detect the situation and throw a proper exception so that can be properly
				// managed by the main packfile search loop and the Git client won't receive
				// any failures.
				throw new PackInvalidException(packFile, invalidatingCause);
			}
			if (length < pos + size)
				size = (int) (length - pos);
			final byte[] buf = new byte[size];
			fd.seek(pos);
			fd.readFully(buf, 0, size);
			return new ByteArrayWindow(this, pos, buf);
		}
	}

	ByteWindow mmap(long pos, int size) throws IOException {
		synchronized (readLock) {
			if (length < pos + size)
				size = (int) (length - pos);

			MappedByteBuffer map;
			try {
				map = fd.getChannel().map(MapMode.READ_ONLY, pos, size);
			} catch (IOException ioe1) {
				// The most likely reason this failed is the JVM has run out
				// of virtual memory. We need to discard quickly, and try to
				// force the GC to finalize and release any existing mappings.
				//
				System.gc();
				System.runFinalization();
				map = fd.getChannel().map(MapMode.READ_ONLY, pos, size);
			}

			if (map.hasArray())
				return new ByteArrayWindow(this, pos, map.array());
			return new ByteBufferWindow(this, pos, map);
		}
	}

	private void onOpenPack() throws IOException {
		final PackIndex idx = idx();
		final byte[] buf = new byte[20];

		fd.seek(0);
		fd.readFully(buf, 0, 12);
		if (RawParseUtils.match(buf, 0, Constants.PACK_SIGNATURE) != 4) {
			throw new NoPackSignatureException(JGitText.get().notAPACKFile);
		}
		final long vers = NB.decodeUInt32(buf, 4);
		final long packCnt = NB.decodeUInt32(buf, 8);
		if (vers != 2 && vers != 3) {
			throw new UnsupportedPackVersionException(vers);
		}

		if (packCnt != idx.getObjectCount()) {
			throw new PackMismatchException(MessageFormat.format(
					JGitText.get().packObjectCountMismatch,
					Long.valueOf(packCnt), Long.valueOf(idx.getObjectCount()),
					getPackFile()));
		}

		fd.seek(length - 20);
		fd.readFully(buf, 0, 20);
		if (!Arrays.equals(buf, packChecksum)) {
			throw new PackMismatchException(MessageFormat.format(
					JGitText.get().packChecksumMismatch,
					getPackFile(),
					ObjectId.fromRaw(buf).name(),
					ObjectId.fromRaw(idx.packChecksum).name()));
		}
	}

	ObjectLoader load(WindowCursor curs, long pos)
			throws IOException, LargeObjectException {
		try {
			final byte[] ib = curs.tempId;
			Delta delta = null;
			byte[] data = null;
			int type = Constants.OBJ_BAD;
			boolean cached = false;

			SEARCH: for (;;) {
				readFully(pos, ib, 0, 20, curs);
				int c = ib[0] & 0xff;
				final int typeCode = (c >> 4) & 7;
				long sz = c & 15;
				int shift = 4;
				int p = 1;
				while ((c & 0x80) != 0) {
					c = ib[p++] & 0xff;
					sz += ((long) (c & 0x7f)) << shift;
					shift += 7;
				}

				switch (typeCode) {
				case Constants.OBJ_COMMIT:
				case Constants.OBJ_TREE:
				case Constants.OBJ_BLOB:
				case Constants.OBJ_TAG: {
					if (delta != null || sz < curs.getStreamFileThreshold())
						data = decompress(pos + p, (int) sz, curs);

					if (delta != null) {
						type = typeCode;
						break SEARCH;
					}

					if (data != null)
						return new ObjectLoader.SmallObject(typeCode, data);
					else
						return new LargePackedWholeObject(typeCode, sz, pos, p,
								this, curs.db);
				}

				case Constants.OBJ_OFS_DELTA: {
					c = ib[p++] & 0xff;
					long base = c & 127;
					while ((c & 128) != 0) {
						base += 1;
						c = ib[p++] & 0xff;
						base <<= 7;
						base += (c & 127);
					}
					base = pos - base;
					delta = new Delta(delta, pos, (int) sz, p, base);
					if (sz != delta.deltaSize)
						break SEARCH;

					DeltaBaseCache.Entry e = curs.getDeltaBaseCache().get(this, base);
					if (e != null) {
						type = e.type;
						data = e.data;
						cached = true;
						break SEARCH;
					}
					pos = base;
					continue SEARCH;
				}

				case Constants.OBJ_REF_DELTA: {
					readFully(pos + p, ib, 0, 20, curs);
					long base = findDeltaBase(ObjectId.fromRaw(ib));
					delta = new Delta(delta, pos, (int) sz, p + 20, base);
					if (sz != delta.deltaSize)
						break SEARCH;

					DeltaBaseCache.Entry e = curs.getDeltaBaseCache().get(this, base);
					if (e != null) {
						type = e.type;
						data = e.data;
						cached = true;
						break SEARCH;
					}
					pos = base;
					continue SEARCH;
				}

				default:
					throw new IOException(MessageFormat.format(
							JGitText.get().unknownObjectType,
							Integer.valueOf(typeCode)));
				}
			}

			// At this point there is at least one delta to apply to data.
			// (Whole objects with no deltas to apply return early above.)

			if (data == null)
				throw new IOException(JGitText.get().inMemoryBufferLimitExceeded);

			assert(delta != null);
			do {
				// Cache only the base immediately before desired object.
				if (cached)
					cached = false;
				else if (delta.next == null)
					curs.getDeltaBaseCache().store(this, delta.basePos, data, type);

				pos = delta.deltaPos;

				final byte[] cmds = decompress(pos + delta.hdrLen,
						delta.deltaSize, curs);
				if (cmds == null) {
					data = null; // Discard base in case of OutOfMemoryError
					throw new LargeObjectException.OutOfMemory(new OutOfMemoryError());
				}

				final long sz = BinaryDelta.getResultSize(cmds);
				if (Integer.MAX_VALUE <= sz)
					throw new LargeObjectException.ExceedsByteArrayLimit();

				final byte[] result;
				try {
					result = new byte[(int) sz];
				} catch (OutOfMemoryError tooBig) {
					data = null; // Discard base in case of OutOfMemoryError
					throw new LargeObjectException.OutOfMemory(tooBig);
				}

				BinaryDelta.apply(data, cmds, result);
				data = result;
				delta = delta.next;
			} while (delta != null);

			return new ObjectLoader.SmallObject(type, data);

		} catch (DataFormatException dfe) {
			throw new CorruptObjectException(
					MessageFormat.format(
							JGitText.get().objectAtHasBadZlibStream,
							Long.valueOf(pos), getPackFile()),
					dfe);
		}
	}

	private long findDeltaBase(ObjectId baseId) throws IOException,
			MissingObjectException {
		long ofs = idx().findOffset(baseId);
		if (ofs < 0)
			throw new MissingObjectException(baseId,
					JGitText.get().missingDeltaBase);
		return ofs;
	}

	private static class Delta {
		/** Child that applies onto this object. */
		final Delta next;

		/** Offset of the delta object. */
		final long deltaPos;

		/** Size of the inflated delta stream. */
		final int deltaSize;

		/** Total size of the delta's pack entry header (including base). */
		final int hdrLen;

		/** Offset of the base object this delta applies onto. */
		final long basePos;

		Delta(Delta next, long ofs, int sz, int hdrLen, long baseOffset) {
			this.next = next;
			this.deltaPos = ofs;
			this.deltaSize = sz;
			this.hdrLen = hdrLen;
			this.basePos = baseOffset;
		}
	}

	byte[] getDeltaHeader(WindowCursor wc, long pos)
			throws IOException, DataFormatException {
		// The delta stream starts as two variable length integers. If we
		// assume they are 64 bits each, we need 16 bytes to encode them,
		// plus 2 extra bytes for the variable length overhead. So 18 is
		// the longest delta instruction header.
		//
		final byte[] hdr = new byte[18];
		wc.inflate(this, pos, hdr, true /* headerOnly */);
		return hdr;
	}

	int getObjectType(WindowCursor curs, long pos) throws IOException {
		final byte[] ib = curs.tempId;
		for (;;) {
			readFully(pos, ib, 0, 20, curs);
			int c = ib[0] & 0xff;
			final int type = (c >> 4) & 7;

			switch (type) {
			case Constants.OBJ_COMMIT:
			case Constants.OBJ_TREE:
			case Constants.OBJ_BLOB:
			case Constants.OBJ_TAG:
				return type;

			case Constants.OBJ_OFS_DELTA: {
				int p = 1;
				while ((c & 0x80) != 0)
					c = ib[p++] & 0xff;
				c = ib[p++] & 0xff;
				long ofs = c & 127;
				while ((c & 128) != 0) {
					ofs += 1;
					c = ib[p++] & 0xff;
					ofs <<= 7;
					ofs += (c & 127);
				}
				pos = pos - ofs;
				continue;
			}

			case Constants.OBJ_REF_DELTA: {
				int p = 1;
				while ((c & 0x80) != 0)
					c = ib[p++] & 0xff;
				readFully(pos + p, ib, 0, 20, curs);
				pos = findDeltaBase(ObjectId.fromRaw(ib));
				continue;
			}

			default:
				throw new IOException(
						MessageFormat.format(JGitText.get().unknownObjectType,
								Integer.valueOf(type)));
			}
		}
	}

	long getObjectSize(WindowCursor curs, AnyObjectId id)
			throws IOException {
		final long offset = idx().findOffset(id);
		return 0 < offset ? getObjectSize(curs, offset) : -1;
	}

	long getObjectSize(WindowCursor curs, long pos)
			throws IOException {
		final byte[] ib = curs.tempId;
		readFully(pos, ib, 0, 20, curs);
		int c = ib[0] & 0xff;
		final int type = (c >> 4) & 7;
		long sz = c & 15;
		int shift = 4;
		int p = 1;
		while ((c & 0x80) != 0) {
			c = ib[p++] & 0xff;
			sz += ((long) (c & 0x7f)) << shift;
			shift += 7;
		}

		long deltaAt;
		switch (type) {
		case Constants.OBJ_COMMIT:
		case Constants.OBJ_TREE:
		case Constants.OBJ_BLOB:
		case Constants.OBJ_TAG:
			return sz;

		case Constants.OBJ_OFS_DELTA:
			c = ib[p++] & 0xff;
			while ((c & 128) != 0)
				c = ib[p++] & 0xff;
			deltaAt = pos + p;
			break;

		case Constants.OBJ_REF_DELTA:
			deltaAt = pos + p + 20;
			break;

		default:
			throw new IOException(MessageFormat.format(
					JGitText.get().unknownObjectType, Integer.valueOf(type)));
		}

		try {
			return BinaryDelta.getResultSize(getDeltaHeader(curs, deltaAt));
		} catch (DataFormatException e) {
			throw new CorruptObjectException(MessageFormat.format(
					JGitText.get().objectAtHasBadZlibStream, Long.valueOf(pos),
					getPackFile()));
		}
	}

	LocalObjectRepresentation representation(final WindowCursor curs,
			final AnyObjectId objectId) throws IOException {
		final long pos = idx().findOffset(objectId);
		if (pos < 0)
			return null;

		final byte[] ib = curs.tempId;
		readFully(pos, ib, 0, 20, curs);
		int c = ib[0] & 0xff;
		int p = 1;
		final int typeCode = (c >> 4) & 7;
		while ((c & 0x80) != 0)
			c = ib[p++] & 0xff;

		long len = (findEndOffset(pos) - pos);
		switch (typeCode) {
		case Constants.OBJ_COMMIT:
		case Constants.OBJ_TREE:
		case Constants.OBJ_BLOB:
		case Constants.OBJ_TAG:
			return LocalObjectRepresentation.newWhole(this, pos, len - p);

		case Constants.OBJ_OFS_DELTA: {
			c = ib[p++] & 0xff;
			long ofs = c & 127;
			while ((c & 128) != 0) {
				ofs += 1;
				c = ib[p++] & 0xff;
				ofs <<= 7;
				ofs += (c & 127);
			}
			ofs = pos - ofs;
			return LocalObjectRepresentation.newDelta(this, pos, len - p, ofs);
		}

		case Constants.OBJ_REF_DELTA: {
			len -= p;
			len -= Constants.OBJECT_ID_LENGTH;
			readFully(pos + p, ib, 0, 20, curs);
			ObjectId id = ObjectId.fromRaw(ib);
			return LocalObjectRepresentation.newDelta(this, pos, len, id);
		}

		default:
			throw new IOException(
					MessageFormat.format(JGitText.get().unknownObjectType,
							Integer.valueOf(typeCode)));
		}
	}

	private long findEndOffset(long startOffset)
			throws IOException, CorruptObjectException {
		final long maxOffset = length - 20;
		return getReverseIdx().findNextOffset(startOffset, maxOffset);
	}

	synchronized PackBitmapIndex getBitmapIndex() throws IOException {
		if (invalid || invalidBitmap)
			return null;
		if (bitmapIdx == null && hasExt(BITMAP_INDEX)) {
			final PackBitmapIndex idx;
			try {
				idx = PackBitmapIndex.open(extFile(BITMAP_INDEX), idx(),
						getReverseIdx());
			} catch (FileNotFoundException e) {
				// Once upon a time this bitmap file existed. Now it
				// has been removed. Most likely an external gc  has
				// removed this packfile and the bitmap
				 invalidBitmap = true;
				 return null;
			}

			// At this point, idx() will have set packChecksum.
			if (Arrays.equals(packChecksum, idx.packChecksum))
				bitmapIdx = idx;
			else
				invalidBitmap = true;
		}
		return bitmapIdx;
	}

	private synchronized PackReverseIndex getReverseIdx() throws IOException {
		if (reverseIdx == null)
			reverseIdx = new PackReverseIndex(idx());
		return reverseIdx;
	}

	private boolean isCorrupt(long offset) {
		LongList list = corruptObjects;
		if (list == null)
			return false;
		synchronized (list) {
			return list.contains(offset);
		}
	}

	private void setCorrupt(long offset) {
		LongList list = corruptObjects;
		if (list == null) {
			synchronized (readLock) {
				list = corruptObjects;
				if (list == null) {
					list = new LongList();
					corruptObjects = list;
				}
			}
		}
		synchronized (list) {
			list.add(offset);
		}
	}

	private File extFile(PackExt ext) {
		String p = packFile.getName();
		int dot = p.lastIndexOf('.');
		String b = (dot < 0) ? p : p.substring(0, dot);
		return new File(packFile.getParentFile(), b + '.' + ext.getExtension());
	}

	private boolean hasExt(PackExt ext) {
		return (extensions & ext.getBit()) != 0;
	}

	@SuppressWarnings("nls")
	@Override
	public String toString() {
		return "PackFile [packFileName=" + packFile.getName() + ", length="
				+ packFile.length() + ", packChecksum="
				+ ObjectId.fromRaw(packChecksum).name() + "]";
	}
}<|MERGE_RESOLUTION|>--- conflicted
+++ resolved
@@ -105,17 +105,12 @@
 public class PackFile implements Iterable<PackIndex.MutableEntry> {
 	private final static Logger LOG = LoggerFactory.getLogger(PackFile.class);
 	/** Sorts PackFiles to be most recently created to least recently created. */
-<<<<<<< HEAD
-	public static final Comparator<PackFile> SORT = (PackFile a,
-			PackFile b) -> b.packLastModified - a.packLastModified;
-=======
 	public static final Comparator<PackFile> SORT = new Comparator<PackFile>() {
 		@Override
 		public int compare(PackFile a, PackFile b) {
 			return b.packLastModified.compareTo(a.packLastModified);
 		}
 	};
->>>>>>> 71855551
 
 	private final File packFile;
 
