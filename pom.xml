--- conflicted
+++ resolved
@@ -1,6 +1,6 @@
 <?xml version="1.0" encoding="UTF-8"?>
 <!--
-   Copyright (C) 2009-2010, Google Inc.
+  Copyright (C) 2009-2010, Google Inc.
   Copyright (C) 2012, Matthias Sohn <matthias.sohn@sap.com> and others
 
   This program and the accompanying materials are made available under the
@@ -168,26 +168,14 @@
     <httpcore-version>4.4.12</httpcore-version>
     <slf4j-version>1.7.2</slf4j-version>
     <log4j-version>1.2.15</log4j-version>
-<<<<<<< HEAD
-    <maven-javadoc-plugin-version>3.2.0</maven-javadoc-plugin-version>
+    <maven-javadoc-plugin-version>3.3.1</maven-javadoc-plugin-version>
     <tycho-extras-version>1.7.0</tycho-extras-version>
     <gson-version>2.8.2</gson-version>
     <bouncycastle-version>1.65</bouncycastle-version>
-    <spotbugs-maven-plugin-version>4.0.0</spotbugs-maven-plugin-version>
-    <maven-project-info-reports-plugin-version>3.1.0</maven-project-info-reports-plugin-version>
-    <maven-jxr-plugin-version>3.0.0</maven-jxr-plugin-version>
-    <maven-surefire-plugin-version>3.0.0-M4</maven-surefire-plugin-version>
-=======
-    <maven-javadoc-plugin-version>3.3.1</maven-javadoc-plugin-version>
-    <tycho-extras-version>1.7.0</tycho-extras-version>
-    <gson-version>2.8.2</gson-version>
-    <bouncycastle-version>1.64</bouncycastle-version>
+    <spotbugs-maven-plugin-version>4.3.0</spotbugs-maven-plugin-version>
     <maven-project-info-reports-plugin-version>3.1.2</maven-project-info-reports-plugin-version>
     <maven-jxr-plugin-version>3.1.1</maven-jxr-plugin-version>
     <maven-surefire-plugin-version>3.0.0-M5</maven-surefire-plugin-version>
-    <spotbugs-maven-plugin-version>4.3.0</spotbugs-maven-plugin-version>
-    <maven-surefire-plugin-version>3.0.0-M5</maven-surefire-plugin-version>
->>>>>>> 994434a1
     <maven-surefire-report-plugin-version>${maven-surefire-plugin-version}</maven-surefire-report-plugin-version>
     <maven-compiler-plugin-version>3.8.1</maven-compiler-plugin-version>
 
@@ -258,11 +246,7 @@
         <plugin>
           <groupId>org.apache.maven.plugins</groupId>
           <artifactId>maven-dependency-plugin</artifactId>
-<<<<<<< HEAD
-          <version>3.1.2</version>
-=======
           <version>3.2.0</version>
->>>>>>> 994434a1
         </plugin>
 
         <plugin>
@@ -291,11 +275,7 @@
         <plugin>
           <groupId>org.codehaus.mojo</groupId>
           <artifactId>build-helper-maven-plugin</artifactId>
-<<<<<<< HEAD
-          <version>3.1.0</version>
-=======
           <version>3.2.0</version>
->>>>>>> 994434a1
         </plugin>
 
         <plugin>
@@ -361,11 +341,7 @@
         <plugin>
           <groupId>org.apache.maven.plugins</groupId>
           <artifactId>maven-site-plugin</artifactId>
-<<<<<<< HEAD
-          <version>3.9.0</version>
-=======
           <version>3.9.1</version>
->>>>>>> 994434a1
           <dependencies>
             <dependency><!-- add support for ssh/scp -->
               <groupId>org.apache.maven.wagon</groupId>
